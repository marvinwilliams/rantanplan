#ifndef PREPROCESS_HPP
#define PREPROCESS_HPP

#include "config.hpp"
#include "logging/logging.hpp"
#include "model/normalized/model.hpp"
#include "model/normalized/utils.hpp"
#include "planner/planner.hpp"
#include "util/index.hpp"

#include <algorithm>
#include <cstdint>
#include <unordered_set>
#include <utility>

extern logging::Logger preprocess_logger;

class Preprocessor {
public:
  struct predicate_id_t {};
  using PredicateId = util::Index<predicate_id_t>;

  explicit Preprocessor(const std::shared_ptr<normalized::Problem> &problem,
                        const Config &config) noexcept;

  bool refine(float progress) noexcept;
  size_t get_num_actions() const noexcept;
  float get_progress() const noexcept;
  std::shared_ptr<normalized::Problem> extract_problem() const noexcept;

private:
  PredicateId get_id(const normalized::PredicateInstantiation &predicate) const
      noexcept;
  bool is_trivially_rigid(const normalized::PredicateInstantiation &predicate,
                          bool positive) const noexcept;
  bool
  is_trivially_effectless(const normalized::PredicateInstantiation &predicate,
                          bool positive) const noexcept;
  bool has_effect(const normalized::Action &action,
                  const normalized::PredicateInstantiation &predicate,
                  bool positive) const noexcept;
  bool has_precondition(const normalized::Action &action,
                        const normalized::PredicateInstantiation &predicate,
                        bool positive) const noexcept;
  // No action has this predicate as effect and it is not in init
  bool is_rigid(const normalized::PredicateInstantiation &predicate,
                bool positive) const noexcept;
  // No action has this predicate as precondition and it is a not a goal
  bool is_effectless(const normalized::PredicateInstantiation &predicate,
                     bool positive) const noexcept;
  normalized::ParameterSelection
  select_free(const normalized::Action &action) const noexcept;
  normalized::ParameterSelection
  select_min_new(const normalized::Action &action) const noexcept;
  normalized::ParameterSelection
  select_max_rigid(const normalized::Action &action) const noexcept;

  void simplify_actions() noexcept;
  bool is_valid(const normalized::Action &action) const noexcept;
  bool simplify(normalized::Action &action) const noexcept;

  float progress_;
  uint_fast64_t num_actions_;
  uint_fast64_t num_pruned_actions_ = 0;
  std::vector<std::vector<normalized::Action>> actions_;
  std::vector<bool> trivially_rigid_;
  std::vector<bool> trivially_effectless_;
  std::vector<std::vector<PredicateId>> init_;
  std::vector<std::vector<std::pair<PredicateId, bool>>> goal_;

  struct Cache {
    std::unordered_set<PredicateId> pos_rigid;
    std::unordered_set<PredicateId> neg_rigid;
    std::unordered_set<PredicateId> pos_effectless;
    std::unordered_set<PredicateId> neg_effectless;
  };

<<<<<<< HEAD
=======
  mutable std::vector<Cache> successful_cache_;
  mutable std::vector<Cache> unsuccessful_cache_;

>>>>>>> b9fb6c7b
  const Config &config_;
  decltype(&Preprocessor::select_free) parameter_selector_;
  std::shared_ptr<normalized::Problem> problem_;
};

#endif /* end of include guard: PREPROCESS_HPP */<|MERGE_RESOLUTION|>--- conflicted
+++ resolved
@@ -68,19 +68,6 @@
   std::vector<std::vector<PredicateId>> init_;
   std::vector<std::vector<std::pair<PredicateId, bool>>> goal_;
 
-  struct Cache {
-    std::unordered_set<PredicateId> pos_rigid;
-    std::unordered_set<PredicateId> neg_rigid;
-    std::unordered_set<PredicateId> pos_effectless;
-    std::unordered_set<PredicateId> neg_effectless;
-  };
-
-<<<<<<< HEAD
-=======
-  mutable std::vector<Cache> successful_cache_;
-  mutable std::vector<Cache> unsuccessful_cache_;
-
->>>>>>> b9fb6c7b
   const Config &config_;
   decltype(&Preprocessor::select_free) parameter_selector_;
   std::shared_ptr<normalized::Problem> problem_;
