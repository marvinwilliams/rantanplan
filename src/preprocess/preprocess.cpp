#include "preprocess/preprocess.hpp"
#include "build_config.hpp"
#include "logging/logging.hpp"
#include "model/normalized/model.hpp"
#include "model/normalized/utils.hpp"
#include "model/to_string.hpp"
#include "planner/planner.hpp"
#include "util/timer.hpp"

#include <chrono>
#include <cmath>
#include <cstdint>
#include <limits>
#include <numeric>
#include <unordered_set>
#include <utility>
#include <vector>

using namespace normalized;
using namespace std::chrono_literals;

Preprocessor::Preprocessor(const std::shared_ptr<Problem> &problem,
                           const Config &config) noexcept
    : config_{config}, problem_{problem} {
  num_actions_ =
      std::accumulate(problem_->actions.begin(), problem_->actions.end(), 0ul,
                      [this](uint_fast64_t sum, const auto &a) {
                        return sum + get_num_instantiated(a, *problem_);
                      });

  trivially_rigid_.resize(problem_->predicates.size(), true);
  trivially_effectless_.resize(problem_->predicates.size(), true);
  for (const auto &action : problem_->actions) {
    for (const auto &[precondition, positive] : action.pre_instantiated) {
      trivially_effectless_[precondition.definition] = false;
    }
    for (const auto &precondition : action.preconditions) {
      trivially_effectless_[precondition.definition] = false;
    }
    for (const auto &[effect, positive] : action.eff_instantiated) {
      trivially_rigid_[effect.definition] = false;
    }
    for (const auto &effect : action.effects) {
      trivially_rigid_[effect.definition] = false;
    }
  }

  init_.resize(problem_->predicates.size());
  for (const auto &predicate : problem_->init) {
    init_[predicate.definition].push_back(get_id(predicate));
  }
  std::for_each(init_.begin(), init_.end(),
                [](auto &i) { std::sort(i.begin(), i.end()); });

  goal_.resize(problem_->predicates.size());
  for (const auto &[predicate, positive] : problem_->goal) {
    goal_[predicate.definition].emplace_back(get_id(predicate), positive);
  }
  std::for_each(goal_.begin(), goal_.end(),
                [](auto &g) { std::sort(g.begin(), g.end()); });

  actions_.reserve(problem_->actions.size());

  for (const auto &action : problem_->actions) {
    actions_.push_back({action});
  }

  successful_cache_.resize(problem_->predicates.size());
  unsuccessful_cache_.resize(problem_->predicates.size());

  simplify_actions();

  progress_ = static_cast<float>(get_num_actions() + num_pruned_actions_) /
              static_cast<float>(num_actions_);

  parameter_selector_ = std::invoke([mode = config_.preprocess_mode]() {
    switch (mode) {
    case Config::PreprocessMode::New:
      return &Preprocessor::select_min_new;
    case Config::PreprocessMode::Rigid:
      return &Preprocessor::select_max_rigid;
    case Config::PreprocessMode::Free:
      return &Preprocessor::select_free;
    }
    return &Preprocessor::select_free;
  });
}

bool Preprocessor::refine(float progress) noexcept {
  while (progress_ < progress) {
    for (auto action_list = actions_.begin(); action_list != actions_.end();
         ++action_list) {
      if (config_.timeout > 0s &&
          std::chrono::ceil<std::chrono::seconds>(
              util::global_timer.get_elapsed_time()) >= config_.timeout) {
        return false;
      }
      std::vector<Action> new_actions;
      for (auto a = action_list->begin(); a != action_list->end(); ++a) {
        auto selection = std::invoke(parameter_selector_, *this, *a);
        for_each_instantiation(
            selection, *a,
            [&](const auto &assignment) {
              if (auto new_action = ground(assignment, *a);
                  is_valid(new_action)) {
                simplify(new_action);
                new_actions.push_back(new_action);
              } else {
                num_pruned_actions_ +=
                    get_num_instantiated(new_action, *problem_);
              }
            },
            *problem_);
      }
      *action_list = std::move(new_actions);
    }
    std::for_each(unsuccessful_cache_.begin(), unsuccessful_cache_.end(),
                  [](auto &c) { c = Cache{}; });
    simplify_actions();
    progress_ = static_cast<float>(get_num_actions() + num_pruned_actions_) /
                static_cast<float>(num_actions_);
  }
  return true;
}

size_t Preprocessor::get_num_actions() const noexcept {
  uint_fast64_t sum = 0;
  for (const auto &actions : actions_) {
    sum += actions.size();
  }
  return sum;
}

float Preprocessor::get_progress() const noexcept { return progress_; }

Preprocessor::PredicateId
Preprocessor::get_id(const PredicateInstantiation &predicate) const noexcept {
  uint_fast64_t result = 0;
  for (auto arg : predicate.arguments) {
    result = (result * problem_->constants.size()) + arg;
  }
  return result;
}

bool Preprocessor::is_trivially_rigid(const PredicateInstantiation &predicate,
                                      bool positive) const noexcept {
  if (std::binary_search(init_[predicate.definition].begin(),
                         init_[predicate.definition].end(),
                         get_id(predicate)) != positive) {
    return false;
  }
  return trivially_rigid_[predicate.definition];
}

bool Preprocessor::is_trivially_effectless(
    const PredicateInstantiation &predicate, bool positive) const noexcept {
  if (std::binary_search(goal_[predicate.definition].begin(),
                         goal_[predicate.definition].end(),
                         std::make_pair(get_id(predicate), positive))) {
    return false;
  }
  return trivially_effectless_[predicate.definition];
}

bool Preprocessor::has_effect(const Action &action,
                              const PredicateInstantiation &predicate,
                              bool positive) const noexcept {
  for (const auto &[effect, eff_positive] : action.eff_instantiated) {
    if (effect == predicate && eff_positive == positive) {
      return true;
    }
  }
  for (const auto &effect : action.effects) {
    if (effect.definition == predicate.definition &&
        effect.positive == positive) {
      if (is_instantiatable(effect, predicate.arguments, action, *problem_)) {
        return true;
      }
    }
  }
  return false;
}

bool Preprocessor::has_precondition(const Action &action,
                                    const PredicateInstantiation &predicate,
                                    bool positive) const noexcept {
  for (const auto &[precondition, pre_positive] : action.pre_instantiated) {
    if (precondition == predicate && pre_positive == positive) {
      return true;
    }
  }
  for (const auto &precondition : action.preconditions) {
    if (precondition.definition == predicate.definition &&
        precondition.positive == positive) {
      if (is_instantiatable(precondition, predicate.arguments, action,
                            *problem_)) {
        return true;
      }
    }
  }
  return false;
}

// No action has this predicate as effect and it is not in init_
bool Preprocessor::is_rigid(const PredicateInstantiation &predicate,
                            bool positive) const noexcept {
<<<<<<< HEAD
  auto id = get_id(predicate);
  auto &rigid =
      positive ? successful_cache_.pos_rigid : successful_cache_.neg_rigid;
=======
  auto &rigid = (positive ? successful_cache_[predicate.definition].pos_rigid
                          : successful_cache_[predicate.definition].neg_rigid);
  auto &not_rigid =
      (positive ? unsuccessful_cache_[predicate.definition].pos_rigid
                : unsuccessful_cache_[predicate.definition].neg_rigid);
  auto id = get_id(predicate);

  if (not_rigid.find(id) != not_rigid.end()) {
    return false;
  }

>>>>>>> b9fb6c7b
  if (rigid.find(id) != rigid.end()) {
    return true;
  }

<<<<<<< HEAD
  if (std::binary_search(init_.begin(), init_.end(), id) != positive) {
=======
  if (std::binary_search(init_[predicate.definition].begin(),
                         init_[predicate.definition].end(), id) != positive) {
    not_rigid.insert(id);
>>>>>>> b9fb6c7b
    return false;
  }

  if (trivially_rigid_[predicate.definition]) {
    rigid.insert(id);
    return true;
  }

  for (size_t i = 0; i < problem_->actions.size(); ++i) {
    const auto &base_action = problem_->actions[i];
    if (!has_effect(base_action, predicate, !positive)) {
      continue;
    }
    for (const auto &action : actions_[i]) {
      if (has_effect(action, predicate, !positive)) {
        return false;
      }
    }
  }
  rigid.insert(id);
  return true;
}

// No action has this predicate as precondition and it is a not a goal
bool Preprocessor::is_effectless(const PredicateInstantiation &predicate,
                                 bool positive) const noexcept {
  auto id = get_id(predicate);
<<<<<<< HEAD
  auto &effectless = positive ? successful_cache_.pos_effectless
                              : successful_cache_.neg_effectless;
=======
  auto &effectless =
      (positive ? successful_cache_[predicate.definition].pos_effectless
                : successful_cache_[predicate.definition].neg_effectless);
  auto &not_effectless =
      (positive ? unsuccessful_cache_[predicate.definition].pos_effectless
                : unsuccessful_cache_[predicate.definition].neg_effectless);

  if (not_effectless.find(id) != not_effectless.end()) {
    return false;
  }

>>>>>>> b9fb6c7b
  if (effectless.find(id) != effectless.end()) {
    return true;
  }

  if (std::binary_search(goal_[predicate.definition].begin(),
                         goal_[predicate.definition].end(),
                         std::make_pair(id, positive))) {
    return false;
  }

  if (trivially_effectless_[predicate.definition]) {
    effectless.insert(id);
    return true;
  }

  for (size_t i = 0; i < problem_->actions.size(); ++i) {
    const auto &action = problem_->actions[i];
    if (!has_precondition(action, predicate, positive)) {
      continue;
    }
    for (const auto &action : actions_[i]) {
      if (has_precondition(action, predicate, positive)) {
        return false;
      }
    }
  }
  effectless.insert(id);
  return true;
}

ParameterSelection Preprocessor::select_free(const Action &action) const
    noexcept {
  auto first_free =
      std::find_if(action.parameters.begin(), action.parameters.end(),
                   [](const auto &p) { return !p.is_constant(); });

  if (first_free == action.parameters.end()) {
    return ParameterSelection{};
  }

  return ParameterSelection{{first_free - action.parameters.begin()}};
}

ParameterSelection Preprocessor::select_min_new(const Action &action) const
    noexcept {
  auto min =
      std::min_element(action.preconditions.begin(), action.preconditions.end(),
                       [&](const auto &c1, const auto &c2) {
                         return get_num_instantiated(c1, action, *problem_) <
                                get_num_instantiated(c2, action, *problem_);
                       });

  if (min == action.preconditions.end()) {
    return select_free(action);
  }

  return get_referenced_parameters(action, *min);
}

ParameterSelection Preprocessor::select_max_rigid(const Action &action) const
    noexcept {
  auto max =
      std::max_element(action.preconditions.begin(), action.preconditions.end(),
                       [this, &action](const auto &c1, const auto &c2) {
                         uint_fast64_t c1_pruned = 0;
                         uint_fast64_t c2_pruned = 0;
                         for_each_instantiation(
                             c1, action,
                             [&](const auto &new_condition, const auto &) {
                               if (is_rigid(new_condition, !c1.positive)) {
                                 ++c1_pruned;
                               }
                             },
                             *problem_);
                         for_each_instantiation(
                             c2, action,
                             [&](const auto &new_condition, const auto &) {
                               if (is_rigid(new_condition, !c2.positive)) {
                                 ++c2_pruned;
                               }
                             },
                             *problem_);
                         return c1_pruned < c2_pruned;
                       });

  if (max == action.preconditions.end()) {
    return select_free(action);
  }

  return get_referenced_parameters(action, *max);
}

void Preprocessor::simplify_actions() noexcept {
  bool changed;
  do {
    changed = false;
    for (size_t i = 0; i < actions_.size(); ++i) {
      if (auto it =
              std::partition(actions_[i].begin(), actions_[i].end(),
                             [this](const auto &a) { return is_valid(a); });
          it != actions_[i].end()) {
<<<<<<< HEAD
        std::for_each(it, actions_[i].end(), [&](auto &a) {
          num_pruned_actions_ += normalized::get_num_instantiated(a, *problem_);
=======
        std::for_each(it, actions_[i].end(), [this](const auto &a) {
          num_pruned_actions_ += get_num_instantiated(a, *problem_);
>>>>>>> b9fb6c7b
        });
        actions_[i].erase(it, actions_[i].end());
        changed = true;
      }
      std::for_each(actions_[i].begin(), actions_[i].end(), [&](auto &a) {
        if (simplify(a)) {
          changed = true;
        }
      });
    }
    std::for_each(unsuccessful_cache_.begin(), unsuccessful_cache_.end(),
                  [](auto &c) { c = Cache{}; });
  } while (changed);
}

bool Preprocessor::is_valid(const Action &action) const noexcept {
  if (std::any_of(
          action.pre_instantiated.begin(), action.pre_instantiated.end(),
          [this](const auto &p) { return is_rigid(p.first, !p.second); })) {
    return false;
  }

  if (action.effects.empty() &&
      std::all_of(action.eff_instantiated.begin(),
                  action.eff_instantiated.end(), [this](const auto &p) {
                    return is_rigid(p.first, p.second) ||
                           is_effectless(p.first, p.second);
                  })) {
    return false;
  }
  return true;
}

bool Preprocessor::simplify(Action &action) const noexcept {
  bool changed = false;
  if (auto it = std::remove_if(
          action.eff_instantiated.begin(), action.eff_instantiated.end(),
          [this](const auto &p) { return is_rigid(p.first, p.second); });
      it != action.eff_instantiated.end()) {
    action.eff_instantiated.erase(it, action.eff_instantiated.end());
    changed = true;
  }

  if (auto it = std::remove_if(
          action.pre_instantiated.begin(), action.pre_instantiated.end(),
          [this](const auto &p) { return is_rigid(p.first, p.second); });
      it != action.pre_instantiated.end()) {
    action.pre_instantiated.erase(it, action.pre_instantiated.end());
    changed = true;
  }
  return changed;
}

std::shared_ptr<Problem> Preprocessor::extract_problem() const noexcept {
  auto preprocessed_problem = std::make_shared<Problem>();
  preprocessed_problem->domain_name = problem_->domain_name;
  preprocessed_problem->problem_name = problem_->problem_name;
  preprocessed_problem->requirements = problem_->requirements;
  preprocessed_problem->types = problem_->types;
  preprocessed_problem->type_names = problem_->type_names;
  preprocessed_problem->constants = problem_->constants;
  preprocessed_problem->constant_names = problem_->constant_names;
  preprocessed_problem->constants_by_type = problem_->constants_by_type;
  preprocessed_problem->predicates = problem_->predicates;
  preprocessed_problem->predicate_names = problem_->predicate_names;
  preprocessed_problem->init = problem_->init;
  std::copy_if(problem_->goal.begin(), problem_->goal.end(),
               std::back_inserter(preprocessed_problem->goal),
               [this](const auto &g) { return !is_rigid(g.first, g.second); });

  for (size_t i = 0; i < problem_->actions.size(); ++i) {
    for (auto &action : actions_[i]) {
      preprocessed_problem->actions.push_back(std::move(action));
      preprocessed_problem->action_names.push_back(problem_->action_names[i]);
    }
  }

  return preprocessed_problem;
}<|MERGE_RESOLUTION|>--- conflicted
+++ resolved
@@ -66,7 +66,6 @@
   }
 
   successful_cache_.resize(problem_->predicates.size());
-  unsuccessful_cache_.resize(problem_->predicates.size());
 
   simplify_actions();
 
@@ -114,8 +113,6 @@
       }
       *action_list = std::move(new_actions);
     }
-    std::for_each(unsuccessful_cache_.begin(), unsuccessful_cache_.end(),
-                  [](auto &c) { c = Cache{}; });
     simplify_actions();
     progress_ = static_cast<float>(get_num_actions() + num_pruned_actions_) /
                 static_cast<float>(num_actions_);
@@ -204,34 +201,16 @@
 // No action has this predicate as effect and it is not in init_
 bool Preprocessor::is_rigid(const PredicateInstantiation &predicate,
                             bool positive) const noexcept {
-<<<<<<< HEAD
-  auto id = get_id(predicate);
-  auto &rigid =
-      positive ? successful_cache_.pos_rigid : successful_cache_.neg_rigid;
-=======
   auto &rigid = (positive ? successful_cache_[predicate.definition].pos_rigid
                           : successful_cache_[predicate.definition].neg_rigid);
-  auto &not_rigid =
-      (positive ? unsuccessful_cache_[predicate.definition].pos_rigid
-                : unsuccessful_cache_[predicate.definition].neg_rigid);
   auto id = get_id(predicate);
 
-  if (not_rigid.find(id) != not_rigid.end()) {
-    return false;
-  }
-
->>>>>>> b9fb6c7b
   if (rigid.find(id) != rigid.end()) {
     return true;
   }
 
-<<<<<<< HEAD
-  if (std::binary_search(init_.begin(), init_.end(), id) != positive) {
-=======
   if (std::binary_search(init_[predicate.definition].begin(),
                          init_[predicate.definition].end(), id) != positive) {
-    not_rigid.insert(id);
->>>>>>> b9fb6c7b
     return false;
   }
 
@@ -259,22 +238,10 @@
 bool Preprocessor::is_effectless(const PredicateInstantiation &predicate,
                                  bool positive) const noexcept {
   auto id = get_id(predicate);
-<<<<<<< HEAD
-  auto &effectless = positive ? successful_cache_.pos_effectless
-                              : successful_cache_.neg_effectless;
-=======
   auto &effectless =
       (positive ? successful_cache_[predicate.definition].pos_effectless
                 : successful_cache_[predicate.definition].neg_effectless);
-  auto &not_effectless =
-      (positive ? unsuccessful_cache_[predicate.definition].pos_effectless
-                : unsuccessful_cache_[predicate.definition].neg_effectless);
-
-  if (not_effectless.find(id) != not_effectless.end()) {
-    return false;
-  }
-
->>>>>>> b9fb6c7b
+
   if (effectless.find(id) != effectless.end()) {
     return true;
   }
@@ -376,13 +343,8 @@
               std::partition(actions_[i].begin(), actions_[i].end(),
                              [this](const auto &a) { return is_valid(a); });
           it != actions_[i].end()) {
-<<<<<<< HEAD
-        std::for_each(it, actions_[i].end(), [&](auto &a) {
-          num_pruned_actions_ += normalized::get_num_instantiated(a, *problem_);
-=======
         std::for_each(it, actions_[i].end(), [this](const auto &a) {
           num_pruned_actions_ += get_num_instantiated(a, *problem_);
->>>>>>> b9fb6c7b
         });
         actions_[i].erase(it, actions_[i].end());
         changed = true;
@@ -393,8 +355,6 @@
         }
       });
     }
-    std::for_each(unsuccessful_cache_.begin(), unsuccessful_cache_.end(),
-                  [](auto &c) { c = Cache{}; });
   } while (changed);
 }
 
