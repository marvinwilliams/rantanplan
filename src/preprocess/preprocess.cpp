#include "preprocess/preprocess.hpp"
#include "build_config.hpp"
#include "logging/logging.hpp"
#include "model/normalized/model.hpp"
#include "model/normalized/utils.hpp"
#include "model/to_string.hpp"
#include "planner/planner.hpp"
#include "util/timer.hpp"

#include <chrono>
#include <cmath>
#include <cstdint>
#include <limits>
#include <numeric>
#include <unordered_set>
#include <utility>
#include <vector>

using namespace normalized;
using namespace std::chrono_literals;

Preprocessor::Preprocessor(const std::shared_ptr<Problem> &problem,
                           const Config &config) noexcept
    : config_{config}, problem_{problem} {
  num_actions_ =
      std::accumulate(problem_->actions.begin(), problem_->actions.end(), 0ul,
                      [this](uint_fast64_t sum, const auto &a) {
                        return sum + get_num_instantiated(a, *problem_);
                      });

  trivially_rigid_.resize(problem_->predicates.size(), true);
  trivially_effectless_.resize(problem_->predicates.size(), true);
  for (const auto &action : problem_->actions) {
    for (const auto &[precondition, positive] : action.pre_instantiated) {
      trivially_effectless_[precondition.definition] = false;
    }
    for (const auto &precondition : action.preconditions) {
      trivially_effectless_[precondition.definition] = false;
    }
    for (const auto &[effect, positive] : action.eff_instantiated) {
      trivially_rigid_[effect.definition] = false;
    }
    for (const auto &effect : action.effects) {
      trivially_rigid_[effect.definition] = false;
    }
  }

  init_.resize(problem_->predicates.size());
  for (const auto &predicate : problem_->init) {
    init_[predicate.definition].push_back(get_id(predicate));
  }
  std::for_each(init_.begin(), init_.end(),
                [](auto &i) { std::sort(i.begin(), i.end()); });

  goal_.resize(problem_->predicates.size());
  for (const auto &[predicate, positive] : problem_->goal) {
    goal_[predicate.definition].emplace_back(get_id(predicate), positive);
  }
  std::for_each(goal_.begin(), goal_.end(),
                [](auto &g) { std::sort(g.begin(), g.end()); });

  actions_.reserve(problem_->actions.size());

  for (const auto &action : problem_->actions) {
    actions_.push_back({action});
  }

  successful_cache_.resize(problem_->predicates.size());
  unsuccessful_cache_.resize(problem_->predicates.size());

  simplify_actions();

  progress_ = static_cast<float>(get_num_actions() + num_pruned_actions_) /
              static_cast<float>(num_actions_);

  parameter_selector_ = std::invoke([mode = config_.preprocess_mode]() {
    switch (mode) {
    case Config::PreprocessMode::New:
      return &Preprocessor::select_min_new;
    case Config::PreprocessMode::Rigid:
      return &Preprocessor::select_max_rigid;
    case Config::PreprocessMode::Free:
      return &Preprocessor::select_free;
    }
    return &Preprocessor::select_free;
  });
}

<<<<<<< HEAD
bool Preprocessor::refine() noexcept {
  bool refinement_possible = false;

  for (size_t action_index = 0; action_index < problem_->actions.size();
       ++action_index) {
    std::vector<normalized::Action> new_actions;
    for (size_t i = 0; i < partially_instantiated_actions_[action_index].size();
         ++i) {
      auto &action = partially_instantiated_actions_[action_index][i];
      if (auto result = simplify(action); result != SimplifyResult::Unchanged) {
        refinement_possible = true;
        if (result == SimplifyResult::Invalid) {
          num_pruned_actions_ +=
              normalized::get_num_instantiated(action, *problem_);
          continue;
        }
=======
bool Preprocessor::refine(float progress) noexcept {
  while (progress_ < progress) {
    for (auto action_list = actions_.begin(); action_list != actions_.end();
         ++action_list) {
      if (config_.timeout > 0s &&
          std::chrono::ceil<std::chrono::seconds>(
              util::global_timer.get_elapsed_time()) >= config_.timeout) {
        return false;
>>>>>>> b9fb6c7b
      }
      std::vector<Action> new_actions;
      for (auto a = action_list->begin(); a != action_list->end(); ++a) {
        auto selection = std::invoke(parameter_selector_, *this, *a);
        for_each_instantiation(
            selection, *a,
            [&](const auto &assignment) {
              if (auto new_action = ground(assignment, *a);
                  is_valid(new_action)) {
                simplify(new_action);
                new_actions.push_back(new_action);
              } else {
                num_pruned_actions_ +=
                    get_num_instantiated(new_action, *problem_);
              }
            },
            *problem_);
      }
      *action_list = std::move(new_actions);
    }
    std::for_each(unsuccessful_cache_.begin(), unsuccessful_cache_.end(),
                  [](auto &c) { c = Cache{}; });
    simplify_actions();
    progress_ = static_cast<float>(get_num_actions() + num_pruned_actions_) /
                static_cast<float>(num_actions_);
  }
  return true;
}

size_t Preprocessor::get_num_actions() const noexcept {
  uint_fast64_t sum = 0;
  for (const auto &actions : actions_) {
    sum += actions.size();
  }
  return sum;
}

float Preprocessor::get_progress() const noexcept { return progress_; }

Preprocessor::PredicateId
Preprocessor::get_id(const PredicateInstantiation &predicate) const noexcept {
  uint_fast64_t result = 0;
  for (auto arg : predicate.arguments) {
    result = (result * problem_->constants.size()) + arg;
  }
  return result;
}

bool Preprocessor::is_trivially_rigid(const PredicateInstantiation &predicate,
                                      bool positive) const noexcept {
  if (std::binary_search(init_[predicate.definition].begin(),
                         init_[predicate.definition].end(),
                         get_id(predicate)) != positive) {
    return false;
  }
  return trivially_rigid_[predicate.definition];
}

bool Preprocessor::is_trivially_effectless(
    const PredicateInstantiation &predicate, bool positive) const noexcept {
  if (std::binary_search(goal_[predicate.definition].begin(),
                         goal_[predicate.definition].end(),
                         std::make_pair(get_id(predicate), positive))) {
    return false;
  }
  return trivially_effectless_[predicate.definition];
}

bool Preprocessor::has_effect(const Action &action,
                              const PredicateInstantiation &predicate,
                              bool positive) const noexcept {
  for (const auto &[effect, eff_positive] : action.eff_instantiated) {
    if (effect == predicate && eff_positive == positive) {
      return true;
    }
  }
  for (const auto &effect : action.effects) {
    if (effect.definition == predicate.definition &&
        effect.positive == positive) {
      if (is_instantiatable(effect, predicate.arguments, action, *problem_)) {
        return true;
      }
    }
  }
  return false;
}

bool Preprocessor::has_precondition(const Action &action,
                                    const PredicateInstantiation &predicate,
                                    bool positive) const noexcept {
  for (const auto &[precondition, pre_positive] : action.pre_instantiated) {
    if (precondition == predicate && pre_positive == positive) {
      return true;
    }
  }
  for (const auto &precondition : action.preconditions) {
    if (precondition.definition == predicate.definition &&
        precondition.positive == positive) {
      if (is_instantiatable(precondition, predicate.arguments, action,
                            *problem_)) {
        return true;
      }
    }
  }
  return false;
}

// No action has this predicate as effect and it is not in init_
bool Preprocessor::is_rigid(const PredicateInstantiation &predicate,
                            bool positive) const noexcept {
<<<<<<< HEAD
  auto id = get_id(predicate);
  if (std::binary_search(init_.begin(), init_.end(), id) != positive) {
=======
  auto &rigid = (positive ? successful_cache_[predicate.definition].pos_rigid
                          : successful_cache_[predicate.definition].neg_rigid);
  auto &not_rigid =
      (positive ? unsuccessful_cache_[predicate.definition].pos_rigid
                : unsuccessful_cache_[predicate.definition].neg_rigid);
  auto id = get_id(predicate);

  if (not_rigid.find(id) != not_rigid.end()) {
    return false;
  }

  if (rigid.find(id) != rigid.end()) {
    return true;
  }

  if (std::binary_search(init_[predicate.definition].begin(),
                         init_[predicate.definition].end(), id) != positive) {
    not_rigid.insert(id);
>>>>>>> b9fb6c7b
    return false;
  }

  if (trivially_rigid_[predicate.definition]) {
    return true;
  }

  for (size_t i = 0; i < problem_->actions.size(); ++i) {
    const auto &base_action = problem_->actions[i];
    if (!has_effect(base_action, predicate, !positive)) {
      continue;
    }
    for (const auto &action : actions_[i]) {
      if (has_effect(action, predicate, !positive)) {
        return false;
      }
    }
  }
  return true;
}

// No action has this predicate as precondition and it is a not a goal
bool Preprocessor::is_effectless(const PredicateInstantiation &predicate,
                                 bool positive) const noexcept {
  auto id = get_id(predicate);
<<<<<<< HEAD
=======
  auto &effectless =
      (positive ? successful_cache_[predicate.definition].pos_effectless
                : successful_cache_[predicate.definition].neg_effectless);
  auto &not_effectless =
      (positive ? unsuccessful_cache_[predicate.definition].pos_effectless
                : unsuccessful_cache_[predicate.definition].neg_effectless);

  if (not_effectless.find(id) != not_effectless.end()) {
    return false;
  }

  if (effectless.find(id) != effectless.end()) {
    return true;
  }
>>>>>>> b9fb6c7b

  if (std::binary_search(goal_[predicate.definition].begin(),
                         goal_[predicate.definition].end(),
                         std::make_pair(id, positive))) {
    return false;
  }

  if (trivially_effectless_[predicate.definition]) {
    return true;
  }

  for (size_t i = 0; i < problem_->actions.size(); ++i) {
    const auto &action = problem_->actions[i];
    if (!has_precondition(action, predicate, positive)) {
      continue;
    }
    for (const auto &action : actions_[i]) {
      if (has_precondition(action, predicate, positive)) {
        return false;
      }
    }
  }
  return true;
}

ParameterSelection Preprocessor::select_free(const Action &action) const
    noexcept {
  auto first_free =
      std::find_if(action.parameters.begin(), action.parameters.end(),
                   [](const auto &p) { return !p.is_constant(); });

  if (first_free == action.parameters.end()) {
    return ParameterSelection{};
  }

  return ParameterSelection{{first_free - action.parameters.begin()}};
}

ParameterSelection Preprocessor::select_min_new(const Action &action) const
    noexcept {
  auto min =
      std::min_element(action.preconditions.begin(), action.preconditions.end(),
                       [&](const auto &c1, const auto &c2) {
                         return get_num_instantiated(c1, action, *problem_) <
                                get_num_instantiated(c2, action, *problem_);
                       });

  if (min == action.preconditions.end()) {
    return select_free(action);
  }

  return get_referenced_parameters(action, *min);
}

ParameterSelection Preprocessor::select_max_rigid(const Action &action) const
    noexcept {
  auto max =
      std::max_element(action.preconditions.begin(), action.preconditions.end(),
                       [this, &action](const auto &c1, const auto &c2) {
                         uint_fast64_t c1_pruned = 0;
                         uint_fast64_t c2_pruned = 0;
                         for_each_instantiation(
                             c1, action,
                             [&](const auto &new_condition, const auto &) {
                               if (is_rigid(new_condition, !c1.positive)) {
                                 ++c1_pruned;
                               }
                             },
                             *problem_);
                         for_each_instantiation(
                             c2, action,
                             [&](const auto &new_condition, const auto &) {
                               if (is_rigid(new_condition, !c2.positive)) {
                                 ++c2_pruned;
                               }
                             },
                             *problem_);
                         return c1_pruned < c2_pruned;
                       });

  if (max == action.preconditions.end()) {
    return select_free(action);
  }

  return get_referenced_parameters(action, *max);
}

void Preprocessor::simplify_actions() noexcept {
  bool changed;
  do {
    changed = false;
    for (size_t i = 0; i < actions_.size(); ++i) {
      if (auto it =
              std::partition(actions_[i].begin(), actions_[i].end(),
                             [this](const auto &a) { return is_valid(a); });
          it != actions_[i].end()) {
        std::for_each(it, actions_[i].end(), [this](const auto &a) {
          num_pruned_actions_ += get_num_instantiated(a, *problem_);
        });
        actions_[i].erase(it, actions_[i].end());
        changed = true;
      }
      std::for_each(actions_[i].begin(), actions_[i].end(), [&](auto &a) {
        if (simplify(a)) {
          changed = true;
        }
      });
    }
    std::for_each(unsuccessful_cache_.begin(), unsuccessful_cache_.end(),
                  [](auto &c) { c = Cache{}; });
  } while (changed);
}

bool Preprocessor::is_valid(const Action &action) const noexcept {
  if (std::any_of(
          action.pre_instantiated.begin(), action.pre_instantiated.end(),
          [this](const auto &p) { return is_rigid(p.first, !p.second); })) {
    return false;
  }

  if (action.effects.empty() &&
      std::all_of(action.eff_instantiated.begin(),
                  action.eff_instantiated.end(), [this](const auto &p) {
                    return is_rigid(p.first, p.second) ||
                           is_effectless(p.first, p.second);
                  })) {
    return false;
  }
  return true;
}

bool Preprocessor::simplify(Action &action) const noexcept {
  bool changed = false;
  if (auto it = std::remove_if(
          action.eff_instantiated.begin(), action.eff_instantiated.end(),
          [this](const auto &p) { return is_rigid(p.first, p.second); });
      it != action.eff_instantiated.end()) {
    action.eff_instantiated.erase(it, action.eff_instantiated.end());
    changed = true;
  }

  if (auto it = std::remove_if(
          action.pre_instantiated.begin(), action.pre_instantiated.end(),
          [this](const auto &p) { return is_rigid(p.first, p.second); });
      it != action.pre_instantiated.end()) {
    action.pre_instantiated.erase(it, action.pre_instantiated.end());
    changed = true;
  }
  return changed;
}

std::shared_ptr<Problem> Preprocessor::extract_problem() const noexcept {
  auto preprocessed_problem = std::make_shared<Problem>();
  preprocessed_problem->domain_name = problem_->domain_name;
  preprocessed_problem->problem_name = problem_->problem_name;
  preprocessed_problem->requirements = problem_->requirements;
  preprocessed_problem->types = problem_->types;
  preprocessed_problem->type_names = problem_->type_names;
  preprocessed_problem->constants = problem_->constants;
  preprocessed_problem->constant_names = problem_->constant_names;
  preprocessed_problem->constants_by_type = problem_->constants_by_type;
  preprocessed_problem->predicates = problem_->predicates;
  preprocessed_problem->predicate_names = problem_->predicate_names;
  preprocessed_problem->init = problem_->init;
  std::copy_if(problem_->goal.begin(), problem_->goal.end(),
               std::back_inserter(preprocessed_problem->goal),
               [this](const auto &g) { return !is_rigid(g.first, g.second); });

  for (size_t i = 0; i < problem_->actions.size(); ++i) {
    for (auto &action : actions_[i]) {
      preprocessed_problem->actions.push_back(std::move(action));
      preprocessed_problem->action_names.push_back(problem_->action_names[i]);
    }
  }

  return preprocessed_problem;
}<|MERGE_RESOLUTION|>--- conflicted
+++ resolved
@@ -65,9 +65,6 @@
     actions_.push_back({action});
   }
 
-  successful_cache_.resize(problem_->predicates.size());
-  unsuccessful_cache_.resize(problem_->predicates.size());
-
   simplify_actions();
 
   progress_ = static_cast<float>(get_num_actions() + num_pruned_actions_) /
@@ -86,24 +83,6 @@
   });
 }
 
-<<<<<<< HEAD
-bool Preprocessor::refine() noexcept {
-  bool refinement_possible = false;
-
-  for (size_t action_index = 0; action_index < problem_->actions.size();
-       ++action_index) {
-    std::vector<normalized::Action> new_actions;
-    for (size_t i = 0; i < partially_instantiated_actions_[action_index].size();
-         ++i) {
-      auto &action = partially_instantiated_actions_[action_index][i];
-      if (auto result = simplify(action); result != SimplifyResult::Unchanged) {
-        refinement_possible = true;
-        if (result == SimplifyResult::Invalid) {
-          num_pruned_actions_ +=
-              normalized::get_num_instantiated(action, *problem_);
-          continue;
-        }
-=======
 bool Preprocessor::refine(float progress) noexcept {
   while (progress_ < progress) {
     for (auto action_list = actions_.begin(); action_list != actions_.end();
@@ -112,7 +91,6 @@
           std::chrono::ceil<std::chrono::seconds>(
               util::global_timer.get_elapsed_time()) >= config_.timeout) {
         return false;
->>>>>>> b9fb6c7b
       }
       std::vector<Action> new_actions;
       for (auto a = action_list->begin(); a != action_list->end(); ++a) {
@@ -133,8 +111,6 @@
       }
       *action_list = std::move(new_actions);
     }
-    std::for_each(unsuccessful_cache_.begin(), unsuccessful_cache_.end(),
-                  [](auto &c) { c = Cache{}; });
     simplify_actions();
     progress_ = static_cast<float>(get_num_actions() + num_pruned_actions_) /
                 static_cast<float>(num_actions_);
@@ -223,29 +199,9 @@
 // No action has this predicate as effect and it is not in init_
 bool Preprocessor::is_rigid(const PredicateInstantiation &predicate,
                             bool positive) const noexcept {
-<<<<<<< HEAD
   auto id = get_id(predicate);
-  if (std::binary_search(init_.begin(), init_.end(), id) != positive) {
-=======
-  auto &rigid = (positive ? successful_cache_[predicate.definition].pos_rigid
-                          : successful_cache_[predicate.definition].neg_rigid);
-  auto &not_rigid =
-      (positive ? unsuccessful_cache_[predicate.definition].pos_rigid
-                : unsuccessful_cache_[predicate.definition].neg_rigid);
-  auto id = get_id(predicate);
-
-  if (not_rigid.find(id) != not_rigid.end()) {
-    return false;
-  }
-
-  if (rigid.find(id) != rigid.end()) {
-    return true;
-  }
-
   if (std::binary_search(init_[predicate.definition].begin(),
                          init_[predicate.definition].end(), id) != positive) {
-    not_rigid.insert(id);
->>>>>>> b9fb6c7b
     return false;
   }
 
@@ -271,23 +227,6 @@
 bool Preprocessor::is_effectless(const PredicateInstantiation &predicate,
                                  bool positive) const noexcept {
   auto id = get_id(predicate);
-<<<<<<< HEAD
-=======
-  auto &effectless =
-      (positive ? successful_cache_[predicate.definition].pos_effectless
-                : successful_cache_[predicate.definition].neg_effectless);
-  auto &not_effectless =
-      (positive ? unsuccessful_cache_[predicate.definition].pos_effectless
-                : unsuccessful_cache_[predicate.definition].neg_effectless);
-
-  if (not_effectless.find(id) != not_effectless.end()) {
-    return false;
-  }
-
-  if (effectless.find(id) != effectless.end()) {
-    return true;
-  }
->>>>>>> b9fb6c7b
 
   if (std::binary_search(goal_[predicate.definition].begin(),
                          goal_[predicate.definition].end(),
@@ -396,8 +335,6 @@
         }
       });
     }
-    std::for_each(unsuccessful_cache_.begin(), unsuccessful_cache_.end(),
-                  [](auto &c) { c = Cache{}; });
   } while (changed);
 }
 
